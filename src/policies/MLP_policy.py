"""
Defines a pytorch policy for Melee behavior cloning.
"""

import torch
from torch import nn
from torch import distributions
import numpy as np
from .metrics import compute_action_accuracy, compute_success_rate

_str_to_activation = {
    'relu': nn.ReLU(),
    'tanh': nn.Tanh(),
    'leaky_relu': nn.LeakyReLU(),
    'sigmoid': nn.Sigmoid(),
    'selu': nn.SELU(),
    'softplus': nn.Softplus(),
    'identity': nn.Identity(),
}

def build_mlp(
        input_size: int,
        output_size: int,
        n_layers: int,
        size: int,
        activation: str = 'tanh',
        output_activation: str = 'identity',
) -> nn.Module:
    """
    Builds a feedforward neural network
    
    Arguments:
        n_layers: number of hidden layers
        size: dimension of each hidden layer
        activation: activation of each hidden layer
        input_size: size of the input layer
        output_size: size of the output layer
        output_activation: activation of the output layer
        
    Returns:
        MLP (nn.Module)
    """
    if isinstance(activation, str):
        activation = _str_to_activation[activation]
    if isinstance(output_activation, str):
        output_activation = _str_to_activation[output_activation]

    layers = []
    
    # First layer
    layers.append(nn.Linear(input_size, size))
    layers.append(activation)
    
    # Hidden layers
    for _ in range(n_layers - 1):
        layers.append(nn.Linear(size, size))
        layers.append(activation)
    
    # Output layer
    layers.append(nn.Linear(size, output_size))
    layers.append(output_activation)

    return nn.Sequential(*layers)

class MLPPolicySL(nn.Module):
    """
    Defines an MLP for supervised learning which maps observations to actions

    Attributes
    ----------
    mean_net: nn.Sequential
        A neural network that outputs the mean for continuous actions
    logstd: nn.Parameter
        A separate parameter to learn the standard deviation of actions
    """
    def __init__(self,
                 ac_dim,
                 ob_dim,
                 n_layers,
                 size,
                 learning_rate=1e-4,
                 **kwargs
                 ):
        super().__init__()

        # Initialize variables
        self.ac_dim = ac_dim
        self.ob_dim = ob_dim
        self.n_layers = n_layers
        self.size = size
        self.learning_rate = learning_rate
        
        # Set device
        self.device = torch.device('mps' if torch.backends.mps.is_available() else ('cuda' if torch.cuda.is_available() else 'cpu'))

        # Create networks
        self.mean_net = build_mlp(
            input_size=self.ob_dim,
            output_size=self.ac_dim,
            n_layers=self.n_layers,
            size=self.size,
        )
        self.mean_net.to(self.device)
        
        self.logstd = nn.Parameter(
            torch.zeros(self.ac_dim, dtype=torch.float32, device=self.device)
        )
        self.logstd.to(self.device)
        
        # Initialize optimizer
        self.optimizer = torch.optim.Adam(
            list(self.mean_net.parameters()) + [self.logstd],
            self.learning_rate
        )

    def save(self, filepath):
        """
        Save the policy to a file
        """
        torch.save(self.state_dict(), filepath)

    def get_action(self, obs: np.ndarray) -> np.ndarray:
        """
        Get an action for the given observation
        """
        if len(obs.shape) > 1:
            observation = obs
        else:
            observation = obs[None]

        # Convert to tensor and get action
        observation = torch.as_tensor(observation, dtype=torch.float32).to(self.device)
        dist = self.forward(observation)
        action = dist.sample()
        
        return action.cpu().detach().numpy()

    def forward(self, observation: torch.FloatTensor) -> distributions.Distribution:
        """
        Forward pass through the network
        """
        mean = self.mean_net(observation)
        std = torch.exp(self.logstd)
        return distributions.Normal(mean, std)

    def update(self, observations, actions, train=True):
        """
        Update the policy using behavior cloning
        
        Args:
            observations: Batch of observations
            actions: Batch of actions to imitate
            train: Whether to update the network or just compute loss
        """
        # Convert numpy arrays to tensors
        observations = torch.as_tensor(observations, dtype=torch.float32).to(self.device)
        actions = torch.as_tensor(actions, dtype=torch.float32).to(self.device)

        # Get action distribution and compute loss
        dist = self.forward(observations)
        # print(actions, dist)
        log_probs = dist.log_prob(actions)

        loss = -log_probs.sum(dim=-1).mean()
    
        if train:
            self.optimizer.zero_grad()
            loss.backward()
            self.optimizer.step()

        # Get predicted actions (mean of distribution)
        pred_actions = dist.mean
        
        # Compute accuracy metrics
        thresholds = [0.05, 0.1, 0.2]  # Thresholds for accuracy computation
        accuracy_metrics = compute_action_accuracy(pred_actions, actions, thresholds)
        success_rate = compute_success_rate(pred_actions, actions)

        metrics = {
            'Training Loss': loss.item(),
<<<<<<< HEAD
            'Log Probs': log_probs.mean().item(),
=======
            'Success Rate': success_rate,
>>>>>>> e2c150dc
        }
        metrics.update(accuracy_metrics)

        return metrics
<|MERGE_RESOLUTION|>--- conflicted
+++ resolved
@@ -178,11 +178,8 @@
 
         metrics = {
             'Training Loss': loss.item(),
-<<<<<<< HEAD
             'Log Probs': log_probs.mean().item(),
-=======
             'Success Rate': success_rate,
->>>>>>> e2c150dc
         }
         metrics.update(accuracy_metrics)
 
