"""
Train a behavior cloning agent for Super Smash Bros. Melee using pre-processed pickle files
"""

import os
import time
import argparse
from pathlib import Path

import torch
import numpy as np
import wandb
from tqdm import tqdm

from agents.bc_agent import BCAgent
from infrastructure.melee_env import MeleeEnv
from data.pkl_replay_buffer import PKLReplayBuffer

def train_bc(params):
    """
    Runs behavior cloning with the specified parameters
    """
    #######################
    ## INIT
    #######################

    # Initialize wandb
    wandb.init(
        project="melee-bc",
        name=params['exp_name'],
        config=params
    )

    # Create the Melee environment
    env = MeleeEnv()

    if 'seed' not in params:
        params['seed'] = np.random.randint(0, 1000000)
    print(f'Using seed: {params["seed"]}')
    # Set random seeds
    torch.manual_seed(params['seed'])
    np.random.seed(params['seed'])

    #######################
    ## LOAD EXPERT DATA
    #######################
    
    print('Loading expert data from...', params['data_dir'])
    replay_buffer = PKLReplayBuffer(max_size=params['max_replay_buffer_size'])
    
    # Load training data
    train_dir = os.path.join(params['data_dir'], 'train')
    print("\nLoading training data...")
    replay_buffer.add_directory(train_dir)
    print(f"Loaded {replay_buffer.current_size} frames")
    
    # Optionally load validation data
    val_dir = os.path.join(params['data_dir'], 'val')
    if os.path.exists(val_dir):
        print("\nLoading validation data...")
        val_buffer = PKLReplayBuffer(max_size=params['max_replay_buffer_size'])
        val_buffer.add_directory(val_dir)
        print(f"Loaded {val_buffer.current_size} frames")
    else:
        val_buffer = None

    #######################
    ## SETUP AGENT
    #######################

    agent_params = {
        'ac_dim': env.action_space.shape[0],
        'ob_dim': env.observation_space.shape[0] * params['frame_window'],
        'n_layers': params['n_layers'],
        'size': params['size'],
        'learning_rate': params['learning_rate'],
        'max_replay_buffer_size': params['max_replay_buffer_size'],
        'policy_type': params['policy_type']
    }

    agent = BCAgent(env, agent_params)
    
    #######################
    ## TRAIN AGENT
    #######################
    
    print('\nStarting training...')
    total_steps = params['n_iter'] * params['batch_size']
    steps_so_far = 0
    best_val_loss = float('inf')
    
    # Calculate and log total number of parameters
    total_params = sum(p.numel() for p in agent.actor.parameters())
    print(f'\nTotal parameters: {total_params:,}')
    wandb.run.summary['total_parameters'] = total_params

    pbar = tqdm(range(params['n_iter']), desc='Training')
    for itr in pbar:
        # Sample training data
        observations, actions = replay_buffer.sample(params['batch_size'], 
                                                     frame_window=params['frame_window'])
        
        # Train the agent
        train_log = agent.train(observations, actions)
        # Print log probs every 500 iterations
        # if (itr + 1) % 500 == 0:
        #     print(agent.actor.get_action(observations[0]), actions[0], observations[0])
        steps_so_far += params['batch_size']
        
        # Update progress bar
        pbar.set_postfix({
            'Steps': f'{steps_so_far}/{total_steps}',
            'Loss': f'{train_log["Training Loss"]:.4f}'
        })
        
        # Log to wandb
        wandb.log({
            "train/loss": train_log["Training Loss"],
            "train/success_rate": train_log["Success Rate"],
            "train/steps": steps_so_far
        })
        
        # Log all accuracy metrics
        for metric_name, metric_value in train_log.items():
            if metric_name not in ["Training Loss", "Success Rate"]:
                wandb.log({
                    f"train/{metric_name}": metric_value
                })
        
        # Validate if we have validation data
        if val_buffer is not None and (itr + 1) % params['val_freq'] == 0:
            val_observations, val_actions = val_buffer.sample(params['batch_size'],
                                                              frame_window=params['frame_window'])
            val_log = agent.train(val_observations, val_actions, train=False)
            val_loss = val_log["Training Loss"]
<<<<<<< HEAD
            # print(f'Validation Loss: {val_loss:.4f}')
=======
            print(f'Validation Loss: {val_loss:.4f}')
            print(f'Validation Success Rate: {val_log["Success Rate"]:.4f}')
>>>>>>> e2c150dc
            
            # Log validation metrics
            wandb.log({
                "val/loss": val_loss,
                "val/success_rate": val_log["Success Rate"],
                "val/best_loss": best_val_loss
            })
            
            # Log all validation accuracy metrics
            for metric_name, metric_value in val_log.items():
                if metric_name not in ["Training Loss", "Success Rate"]:
                    wandb.log({
                        f"val/{metric_name}": metric_value
                    })
            
            # Save best model
            if val_loss < best_val_loss:
                best_val_loss = val_loss
                save_path = os.path.join(params['logdir'], 'best_policy.pt')
                agent.save(save_path)
                # print(f'New best model saved to {save_path}')
                
                # Log best model to wandb
                wandb.save(save_path)
        
        # Save periodic checkpoint
        if (itr + 1) % params['save_freq'] == 0:
            save_path = os.path.join(params['logdir'], f'policy_itr_{itr+1}.pt')
            agent.save(save_path)
            # print(f'Checkpoint saved to {save_path}')
            wandb.save(save_path)

def main():
    parser = argparse.ArgumentParser()
    parser.add_argument('--data_dir', type=str, required=True,
                      help='Directory containing train/val/test subdirectories with .pkl files')
    parser.add_argument('--exp_name', type=str, required=True,
                      help='Name of the experiment')
    parser.add_argument('--n_iter', type=int, default=1000,
                      help='Number of training iterations')
    parser.add_argument('--batch_size', type=int, default=64,
                      help='Batch size for training')
    parser.add_argument('--learning_rate', type=float, default=1e-3,
                      help='Learning rate for the policy')
    parser.add_argument('--n_layers', type=int, default=2,
                      help='Number of layers in policy network')
    parser.add_argument('--size', type=int, default=64,
                      help='Size of hidden layers in policy network')
    parser.add_argument('--max_replay_buffer_size', type=int, default=1000000,
                      help='Maximum size of replay buffer')
    parser.add_argument('--save_freq', type=int, default=10,
                      help='How often to save policy checkpoints')
    parser.add_argument('--val_freq', type=int, default=5,
                      help='How often to run validation')
    parser.add_argument('--seed', type=int, default=np.random.randint(0, 1000000),
                      help='Random seed')
    parser.add_argument('--frame_window', type=int, default=5,
                      help='How many frames to use per observation')
    parser.add_argument('--policy_type', type=str, default='mlp',
                      help='Type of policy network to use')
    args = parser.parse_args()

    # Create experiment directory
    data_path = os.path.join(os.path.dirname(os.path.realpath(__file__)), '../../data')
    if not os.path.exists(data_path):
        os.makedirs(data_path)
    
    logdir = f"melee_bc_{args.exp_name}_{time.strftime('%d-%m-%Y_%H-%M-%S')}"
    logdir = os.path.join(data_path, logdir)
    if not os.path.exists(logdir):
        os.makedirs(logdir)
    
    # Convert arguments to dictionary
    params = vars(args)
    params['logdir'] = logdir
    
    # Run training
    train_bc(params)

if __name__ == "__main__":
    main() <|MERGE_RESOLUTION|>--- conflicted
+++ resolved
@@ -133,12 +133,9 @@
                                                               frame_window=params['frame_window'])
             val_log = agent.train(val_observations, val_actions, train=False)
             val_loss = val_log["Training Loss"]
-<<<<<<< HEAD
             # print(f'Validation Loss: {val_loss:.4f}')
-=======
             print(f'Validation Loss: {val_loss:.4f}')
             print(f'Validation Success Rate: {val_log["Success Rate"]:.4f}')
->>>>>>> e2c150dc
             
             # Log validation metrics
             wandb.log({
